interface Env {
  ANTHROPIC_API_KEY: string;
  OPENAI_API_KEY: string;
  GROQ_API_KEY: string;
  OPEN_ROUTER_API_KEY: string;
  OLLAMA_API_BASE_URL: string;
<<<<<<< HEAD
  OPENAI_LIKE_API_KEY: string;
  OPENAI_LIKE_API_BASE_URL: string;
=======
  DEEPSEEK_API_KEY: string;
>>>>>>> 5dd5bb8f
}<|MERGE_RESOLUTION|>--- conflicted
+++ resolved
@@ -4,10 +4,7 @@
   GROQ_API_KEY: string;
   OPEN_ROUTER_API_KEY: string;
   OLLAMA_API_BASE_URL: string;
-<<<<<<< HEAD
   OPENAI_LIKE_API_KEY: string;
   OPENAI_LIKE_API_BASE_URL: string;
-=======
   DEEPSEEK_API_KEY: string;
->>>>>>> 5dd5bb8f
 }