--- conflicted
+++ resolved
@@ -5,15 +5,11 @@
   "license": "MIT",
   "sideEffects": false,
   "type": "module",
-<<<<<<< HEAD
-  "version": "0.0.6",
+  "version": "0.0.7",
   "author": {
     "name": "bolt.diy team",
     "email": "maintainers@bolt.diy"
   },
-=======
-  "version": "0.0.7",
->>>>>>> 7ff48e1d
   "scripts": {
     "deploy": "npm run build && wrangler pages deploy",
     "build": "remix vite:build",
@@ -33,7 +29,7 @@
     "typegen": "wrangler types",
     "preview": "pnpm run build && pnpm run start",
     "prepare": "husky",
-<<<<<<< HEAD
+    "clean": "node scripts/clean.js",
     "electron:dev": "pnpm electron:dev:main",
     "electron:dev:renderer": "cross-env NODE_ENV=development pnpm exec electron electron/dev-server.mjs",
     "electron:dev:main": "cross-env NODE_ENV=development pnpm run electron:build:deps && electron build/electron/main/index.mjs",
@@ -47,9 +43,6 @@
     "electron:build:win": "rm -rf dist && pnpm electron:build:renderer && pnpm electron:build:deps && electron-builder --win",
     "electron:build:linux": "rm -rf dist && pnpm electron:build:renderer && pnpm electron:build:deps && electron-builder --linux",
     "electron:build:dist": "rm -rf dist && pnpm electron:build:renderer && pnpm electron:build:deps && electron-builder --mwl"
-=======
-    "clean": "node scripts/clean.js"
->>>>>>> 7ff48e1d
   },
   "engines": {
     "node": ">=18.18.0"
@@ -98,19 +91,12 @@
     "@radix-ui/react-switch": "^1.1.1",
     "@radix-ui/react-tabs": "^1.1.2",
     "@radix-ui/react-tooltip": "^1.1.4",
-<<<<<<< HEAD
-    "@remix-run/cloudflare": "^2.15.0",
-    "@remix-run/cloudflare-pages": "^2.15.0",
-    "@remix-run/node": "^2.15.0",
-    "@remix-run/react": "^2.15.0",
-=======
     "@remix-run/cloudflare": "^2.15.2",
     "@remix-run/cloudflare-pages": "^2.15.2",
     "@remix-run/node": "^2.15.2",
     "@remix-run/react": "^2.15.2",
     "@tanstack/react-virtual": "^3.13.0",
     "@types/react-beautiful-dnd": "^13.1.8",
->>>>>>> 7ff48e1d
     "@uiw/codemirror-theme-vscode": "^4.23.6",
     "@unocss/reset": "^0.61.9",
     "@webcontainer/api": "1.3.0-internal.10",
@@ -159,30 +145,22 @@
     "remix-island": "^0.2.0",
     "remix-utils": "^7.7.0",
     "shiki": "^1.24.0",
-<<<<<<< HEAD
+    "tailwind-merge": "^2.2.1",
     "unist-util-visit": "^5.0.0",
     "vite-plugin-node-polyfills": "^0.22.0",
-    "zod": "^3.24.1"
-=======
-    "tailwind-merge": "^2.2.1",
-    "unist-util-visit": "^5.0.0",
+    "zod": "^3.24.1",
     "zustand": "^5.0.3"
->>>>>>> 7ff48e1d
   },
   "devDependencies": {
     "@blitz/eslint-plugin": "0.1.0",
     "@cloudflare/workers-types": "^4.20241127.0",
-<<<<<<< HEAD
     "@electron/notarize": "^2.5.0",
-    "@remix-run/dev": "^2.15.0",
-    "@remix-run/serve": "^2.15.0",
-=======
     "@iconify-json/ph": "^1.2.1",
     "@iconify/types": "^2.0.0",
     "@remix-run/dev": "^2.15.2",
+    "@remix-run/serve": "^2.15.2",
     "@testing-library/jest-dom": "^6.6.3",
     "@testing-library/react": "^16.2.0",
->>>>>>> 7ff48e1d
     "@types/diff": "^5.2.3",
     "@types/dom-speech-recognition": "^0.0.4",
     "@types/electron": "^1.6.10",
@@ -191,14 +169,11 @@
     "@types/path-browserify": "^1.0.3",
     "@types/react": "^18.3.12",
     "@types/react-dom": "^18.3.1",
-<<<<<<< HEAD
     "concurrently": "^8.2.2",
     "cross-env": "^7.0.3",
     "electron": "^33.2.0",
     "electron-builder": "^25.1.8",
-=======
     "@vitejs/plugin-react": "^4.3.4",
->>>>>>> 7ff48e1d
     "fast-glob": "^3.3.2",
     "husky": "9.1.7",
     "is-ci": "^3.0.1",
