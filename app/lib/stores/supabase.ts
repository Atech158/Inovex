import { atom } from 'nanostores';
<<<<<<< HEAD
import type { SupabaseUser, SupabaseStats, SupabaseApiKey, SupabaseCredentials } from '~/types/supabase';

export interface SupabaseProject {
  id: string;
  name: string;
  region: string;
  organization_id: string;
  status: string;
  database?: {
    host: string;
    version: string;
    postgres_engine: string;
    release_channel: string;
  };
  created_at: string;
  stats?: {
    database: {
      tables?: number;
      views?: number;
      functions?: number;
      size_mb?: number;
    };
    storage: {
      buckets?: number;
      files?: number;
      used_gb?: number;
      available_gb?: number;
    };
    auth?: {
      users?: number;
    };
    functions?: {
      deployed?: number;
      invocations?: number;
    };
  };
}
=======
import type {
  SupabaseUser,
  SupabaseStats,
  SupabaseApiKey,
  SupabaseCredentials,
  SupabaseProject,
} from '~/types/supabase';
>>>>>>> 9c0d1995

export interface SupabaseConnectionState {
  user: SupabaseUser | null;
  token: string;
  stats?: SupabaseStats;
  selectedProjectId?: string;
  isConnected?: boolean;
  project?: SupabaseProject;
  credentials?: SupabaseCredentials;
}

// Re-export the SupabaseProject interface from types
export type { SupabaseProject } from '~/types/supabase';

const savedConnection = typeof localStorage !== 'undefined' ? localStorage.getItem('supabase_connection') : null;
const savedCredentials = typeof localStorage !== 'undefined' ? localStorage.getItem('supabaseCredentials') : null;

const initialState: SupabaseConnectionState = savedConnection
  ? JSON.parse(savedConnection)
  : {
      user: null,
      token: '',
      stats: undefined,
      selectedProjectId: undefined,
      isConnected: false,
      project: undefined,
    };

if (savedCredentials && !initialState.credentials) {
  try {
    initialState.credentials = JSON.parse(savedCredentials);
  } catch (e) {
    console.error('Failed to parse saved credentials:', e);
  }
}

export const supabaseConnection = atom<SupabaseConnectionState>(initialState);

if (initialState.token && !initialState.stats) {
  fetchSupabaseStats(initialState.token).catch(console.error);
}

export const isConnecting = atom(false);
export const isFetchingStats = atom(false);
export const isFetchingApiKeys = atom(false);

export function updateSupabaseConnection(connection: Partial<SupabaseConnectionState>) {
  const currentState = supabaseConnection.get();

  if (connection.user !== undefined || connection.token !== undefined) {
    const newUser = connection.user !== undefined ? connection.user : currentState.user;
    const newToken = connection.token !== undefined ? connection.token : currentState.token;
    connection.isConnected = !!(newUser && newToken);
  }

  if (connection.selectedProjectId !== undefined) {
    if (connection.selectedProjectId && currentState.stats?.projects) {
      const selectedProject = currentState.stats.projects.find(
        (project) => project.id === connection.selectedProjectId,
      );

      if (selectedProject) {
        connection.project = selectedProject;
      } else {
        connection.project = {
          id: connection.selectedProjectId,
          name: `Project ${connection.selectedProjectId.substring(0, 8)}...`,
          region: 'unknown',
          organization_id: '',
          status: 'active',
          created_at: new Date().toISOString(),
        };
      }
    } else if (connection.selectedProjectId === '') {
      connection.project = undefined;
      connection.credentials = undefined;
    }
  }

  const newState = { ...currentState, ...connection };
  supabaseConnection.set(newState);

  /*
   * Always save the connection state to localStorage to persist across chats
   */
  if (connection.user || connection.token || connection.selectedProjectId !== undefined || connection.credentials) {
    localStorage.setItem('supabase_connection', JSON.stringify(newState));

    if (newState.credentials) {
      localStorage.setItem('supabaseCredentials', JSON.stringify(newState.credentials));
    } else {
      localStorage.removeItem('supabaseCredentials');
    }
  } else {
    localStorage.removeItem('supabase_connection');
    localStorage.removeItem('supabaseCredentials');
  }
}

export async function fetchSupabaseStats(token: string) {
  isFetchingStats.set(true);

  try {
    // Use the internal API route instead of direct Supabase API call
    const response = await fetch('/api/supabase', {
      method: 'POST',
      headers: {
        'Content-Type': 'application/json',
      },
      body: JSON.stringify({
        token,
      }),
    });

    if (!response.ok) {
      throw new Error('Failed to fetch projects');
    }

    const data = (await response.json()) as any;

    updateSupabaseConnection({
      user: data.user,
      stats: data.stats,
    });
  } catch (error) {
    console.error('Failed to fetch Supabase stats:', error);
    throw error;
  } finally {
    isFetchingStats.set(false);
  }
}

export async function fetchProjectApiKeys(projectId: string, token: string) {
  isFetchingApiKeys.set(true);

  try {
    const response = await fetch('/api/supabase/variables', {
      method: 'POST',
      headers: {
        'Content-Type': 'application/json',
      },
      body: JSON.stringify({
        projectId,
        token,
      }),
    });

    if (!response.ok) {
      throw new Error('Failed to fetch API keys');
    }

    const data = (await response.json()) as any;
    const apiKeys = data.apiKeys;

    const anonKey = apiKeys.find((key: SupabaseApiKey) => key.name === 'anon' || key.name === 'public');

    if (anonKey) {
      const supabaseUrl = `https://${projectId}.supabase.co`;

      updateSupabaseConnection({
        credentials: {
          anonKey: anonKey.api_key,
          supabaseUrl,
        },
      });

      return { anonKey: anonKey.api_key, supabaseUrl };
    }

    return null;
  } catch (error) {
    console.error('Failed to fetch project API keys:', error);
    throw error;
  } finally {
    isFetchingApiKeys.set(false);
  }
}<|MERGE_RESOLUTION|>--- conflicted
+++ resolved
@@ -1,43 +1,4 @@
 import { atom } from 'nanostores';
-<<<<<<< HEAD
-import type { SupabaseUser, SupabaseStats, SupabaseApiKey, SupabaseCredentials } from '~/types/supabase';
-
-export interface SupabaseProject {
-  id: string;
-  name: string;
-  region: string;
-  organization_id: string;
-  status: string;
-  database?: {
-    host: string;
-    version: string;
-    postgres_engine: string;
-    release_channel: string;
-  };
-  created_at: string;
-  stats?: {
-    database: {
-      tables?: number;
-      views?: number;
-      functions?: number;
-      size_mb?: number;
-    };
-    storage: {
-      buckets?: number;
-      files?: number;
-      used_gb?: number;
-      available_gb?: number;
-    };
-    auth?: {
-      users?: number;
-    };
-    functions?: {
-      deployed?: number;
-      invocations?: number;
-    };
-  };
-}
-=======
 import type {
   SupabaseUser,
   SupabaseStats,
@@ -45,7 +6,6 @@
   SupabaseCredentials,
   SupabaseProject,
 } from '~/types/supabase';
->>>>>>> 9c0d1995
 
 export interface SupabaseConnectionState {
   user: SupabaseUser | null;
