import { atom } from 'nanostores';
import type { NetlifyConnection, NetlifyUser } from '~/types/netlify';
import { logStore } from './logs';
import { toast } from 'react-toastify';

// Initialize with stored connection
const storedConnection = typeof window !== 'undefined' ? localStorage.getItem('netlify_connection') : null;
<<<<<<< HEAD
=======
const envToken = import.meta.env.VITE_NETLIFY_ACCESS_TOKEN;
console.log('Netlify store: envToken loaded:', envToken ? '[TOKEN_EXISTS]' : '[NO_TOKEN]');
>>>>>>> 3ea96506

const initialConnection: NetlifyConnection = storedConnection
  ? JSON.parse(storedConnection)
  : {
      user: null,
      token: '', // Token stored server-side only
      stats: undefined,
    };

export const netlifyConnection = atom<NetlifyConnection>(initialConnection);
export const isConnecting = atom<boolean>(false);
export const isFetchingStats = atom<boolean>(false);

// Function to initialize Netlify connection via server-side API
export async function initializeNetlifyConnection() {
  const currentState = netlifyConnection.get();

<<<<<<< HEAD
  // If we already have a connection, don't override it
  if (currentState.user) {
=======
  // If we already have a connection or no token, don't try to connect
  if (currentState.user || !envToken) {
    console.log('Netlify: Skipping auto-connect - user exists or no env token');
>>>>>>> 3ea96506
    return;
  }

  console.log('Netlify: Attempting auto-connection with env token');

  try {
    isConnecting.set(true);

    const response = await fetch('/api/netlify-user');

    if (!response.ok) {
      if (response.status === 401) {
        // No server-side token available, skip initialization
        return;
      }

      throw new Error(`Failed to connect to Netlify: ${response.statusText}`);
    }

    const userData = await response.json();

    // Update the connection state (no token stored client-side)
    const connectionData: Partial<NetlifyConnection> = {
      user: userData as NetlifyUser,
      token: '', // Token stored server-side only
    };

    // Store in localStorage for persistence
    localStorage.setItem('netlify_connection', JSON.stringify(connectionData));

    // Update the store
    updateNetlifyConnection(connectionData);

    // Fetch initial stats
    await fetchNetlifyStats();
  } catch (error) {
    console.error('Error initializing Netlify connection:', error);
    logStore.logError('Failed to initialize Netlify connection', { error });
  } finally {
    isConnecting.set(false);
  }
}

export const updateNetlifyConnection = (updates: Partial<NetlifyConnection>) => {
  const currentState = netlifyConnection.get();
  const newState = { ...currentState, ...updates };
  netlifyConnection.set(newState);

  // Persist to localStorage
  if (typeof window !== 'undefined') {
    localStorage.setItem('netlify_connection', JSON.stringify(newState));
  }
};

export async function fetchNetlifyStats() {
  try {
    isFetchingStats.set(true);

    const formData = new FormData();
    formData.append('action', 'get_sites');

    const response = await fetch('/api/netlify-user', {
      method: 'POST',
      body: formData,
    });

    if (!response.ok) {
      throw new Error(`Failed to fetch sites: ${response.status}`);
    }

    const data = (await response.json()) as { sites: any[] };
    const sites = data.sites || [];

    const currentState = netlifyConnection.get();
    updateNetlifyConnection({
      ...currentState,
      stats: {
        sites,
        totalSites: sites.length,
      },
    });
  } catch (error) {
    console.error('Netlify API Error:', error);
    logStore.logError('Failed to fetch Netlify stats', { error });
    toast.error('Failed to fetch Netlify statistics');
  } finally {
    isFetchingStats.set(false);
  }
}<|MERGE_RESOLUTION|>--- conflicted
+++ resolved
@@ -3,19 +3,17 @@
 import { logStore } from './logs';
 import { toast } from 'react-toastify';
 
-// Initialize with stored connection
+// Initialize with stored connection or environment variable
 const storedConnection = typeof window !== 'undefined' ? localStorage.getItem('netlify_connection') : null;
-<<<<<<< HEAD
-=======
 const envToken = import.meta.env.VITE_NETLIFY_ACCESS_TOKEN;
 console.log('Netlify store: envToken loaded:', envToken ? '[TOKEN_EXISTS]' : '[NO_TOKEN]');
->>>>>>> 3ea96506
 
+// If we have an environment token but no stored connection, initialize with the env token
 const initialConnection: NetlifyConnection = storedConnection
   ? JSON.parse(storedConnection)
   : {
       user: null,
-      token: '', // Token stored server-side only
+      token: envToken || '',
       stats: undefined,
     };
 
@@ -23,18 +21,13 @@
 export const isConnecting = atom<boolean>(false);
 export const isFetchingStats = atom<boolean>(false);
 
-// Function to initialize Netlify connection via server-side API
+// Function to initialize Netlify connection with environment token
 export async function initializeNetlifyConnection() {
   const currentState = netlifyConnection.get();
 
-<<<<<<< HEAD
-  // If we already have a connection, don't override it
-  if (currentState.user) {
-=======
   // If we already have a connection or no token, don't try to connect
   if (currentState.user || !envToken) {
     console.log('Netlify: Skipping auto-connect - user exists or no env token');
->>>>>>> 3ea96506
     return;
   }
 
@@ -43,23 +36,22 @@
   try {
     isConnecting.set(true);
 
-    const response = await fetch('/api/netlify-user');
+    const response = await fetch('https://api.netlify.com/api/v1/user', {
+      headers: {
+        Authorization: `Bearer ${envToken}`,
+      },
+    });
 
     if (!response.ok) {
-      if (response.status === 401) {
-        // No server-side token available, skip initialization
-        return;
-      }
-
       throw new Error(`Failed to connect to Netlify: ${response.statusText}`);
     }
 
     const userData = await response.json();
 
-    // Update the connection state (no token stored client-side)
+    // Update the connection state
     const connectionData: Partial<NetlifyConnection> = {
       user: userData as NetlifyUser,
-      token: '', // Token stored server-side only
+      token: envToken,
     };
 
     // Store in localStorage for persistence
@@ -69,7 +61,7 @@
     updateNetlifyConnection(connectionData);
 
     // Fetch initial stats
-    await fetchNetlifyStats();
+    await fetchNetlifyStats(envToken);
   } catch (error) {
     console.error('Error initializing Netlify connection:', error);
     logStore.logError('Failed to initialize Netlify connection', { error });
@@ -89,24 +81,22 @@
   }
 };
 
-export async function fetchNetlifyStats() {
+export async function fetchNetlifyStats(token: string) {
   try {
     isFetchingStats.set(true);
 
-    const formData = new FormData();
-    formData.append('action', 'get_sites');
-
-    const response = await fetch('/api/netlify-user', {
-      method: 'POST',
-      body: formData,
+    const sitesResponse = await fetch('https://api.netlify.com/api/v1/sites', {
+      headers: {
+        Authorization: `Bearer ${token}`,
+        'Content-Type': 'application/json',
+      },
     });
 
-    if (!response.ok) {
-      throw new Error(`Failed to fetch sites: ${response.status}`);
+    if (!sitesResponse.ok) {
+      throw new Error(`Failed to fetch sites: ${sitesResponse.status}`);
     }
 
-    const data = (await response.json()) as { sites: any[] };
-    const sites = data.sites || [];
+    const sites = (await sitesResponse.json()) as any;
 
     const currentState = netlifyConnection.get();
     updateNetlifyConnection({
