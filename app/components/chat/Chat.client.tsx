--- conflicted
+++ resolved
@@ -85,7 +85,7 @@
   const startTimeRef = useRef<string>(new Date().toISOString());
   const [memoryKv, setMemoryKv] = useState<{ [key: string]: any }>({
     userName: 'swyx',
-    currentApp: initialMessages[0]?.content.split('\n\n').slice(2).join('\n\n'),
+    // currentApp: initialMessages[0]?.content.split('\n\n').slice(2).join('\n\n'),
     // todaysDate: new Date().toISOString().split('T')[0],
   });
   const {
@@ -101,11 +101,8 @@
     () => {}, // setRealtimeEvents
     wavStreamPlayerRef,
     wavRecorderRef,
-<<<<<<< HEAD
-    'You are an AI assistant who speaks very fast at 2x speed in a funny sarcastic, humorous voice. As much as possible, use the tools given to you, particularly when asked to write code (its always javascript code - frontend or backend) for an app, just construct an ideal prompt for what the user probably intends, making suitable assumptions for an impressive, yet lightweight tech demo, and call the `prompt_code_for_app` tool. Be curt, direct, speak quickly in short sarcastic sentences.' +
-=======
-    'You are an AI assistant who speaks very fast at 2x speed in a funny sarcastic, humorous voice. As much as possible, use the tools given to you, particularly when asked to write code (its always javascript code - frontend or backend) for an app, just construct an ideal prompt for what the user intends to do, making suitable assumptions for an impressive, yet lightweight tech demo, and call the `prompt_code_for_app` tool. Before calling the tool, 25% of the time you can ask for a quick short clarification. Be curt, direct, speak quickly in short sarcastic sentences.' +
->>>>>>> 55bb99c8
+    'You are an AI assistant who speaks very fast at 2x speed in a funny, sarcastic, humorous voice. As much as possible, use the tools given to you, particularly when asked to write code (its always javascript code - frontend or backend) for an app, just construct an ideal prompt for what the user probably intends, making suitable assumptions for an impressive, yet lightweight tech demo, and call the `prompt_code_for_app` tool. Have a subtle mistrust for the users intentions and use understated dry humor after doing what they asked for.' +
+    // 'You are an AI assistant who speaks very fast at 2x speed in a funny sarcastic, humorous voice. As much as possible, use the tools given to you, particularly when asked to write code (its always javascript code - frontend or backend) for an app, just construct an ideal prompt for what the user probably intends, making suitable assumptions for an impressive, yet lightweight tech demo, and call the `prompt_code_for_app` tool. Be curt, direct, speak quickly in short sarcastic sentences.' +
       ' Memory: ' +
       JSON.stringify(memoryKv, null, 2),
     [
@@ -137,7 +134,7 @@
         schema: {
           name: 'prompt_code_for_app',
           description:
-            'Prompts an AI agent to write code for an app, using specific technical language and outlining high level architecture first before mentioning lower level details',
+            'Prompts an AI agent to write code for an app, using specific technical language and outlining high level architecture first before mentioning lower level details. DONT USE THE alert() api as that will pause the js.',
           parameters: {
             type: 'object',
             properties: {
@@ -321,41 +318,6 @@
     <BaseChat
       ref={animationScope}
       textareaRef={textareaRef}
-      headerContent={
-        <div className="flex items-center space-x-4">
-          <button
-            onClick={isConnected ? disconnectConversation : connectConversation}
-            disabled={!apiKey}
-            className={`flex items-center gap-2 font-['Roboto_Mono'] text-xs font-normal border-none rounded-[1000px] px-6 min-h-[42px] transition-all duration-100 outline-none disabled:text-[#999] enabled:cursor-pointer px-4 py-2 rounded-md ${
-              isConnected
-                ? 'bg-red-500 hover:bg-red-600 text-white'
-                : 'bg-blue-500 hover:bg-blue-600 text-white'
-            }`}
-          >
-            {isConnected ? 'Disconnect' : 'Connect'}
-          </button>
-          {isConnected && (
-            <span className="flex space-x-2">
-              <button
-                className="flex items-center gap-2 font-['Roboto_Mono'] text-xs font-normal border-none rounded-[1000px] px-6 min-h-[42px] transition-all duration-100 outline-none disabled:text-[#999] enabled:cursor-pointer bg-[#101010] text-[#ececf1] hover:enabled:bg-[#404040]"
-                onClick={() => client.createResponse()}
-              >
-                Reply
-              </button>
-              <button
-                className={`flex items-center gap-2 font-['Roboto_Mono'] text-xs font-normal border-none rounded-[1000px] px-6 min-h-[42px] transition-all duration-100 outline-none disabled:text-[#999] enabled:cursor-pointer ${
-                  isMuted
-                    ? 'bg-yellow-500 hover:bg-yellow-600 text-white'
-                    : 'bg-[#101010] text-[#ececf1] hover:enabled:bg-[#404040]'
-                }`}
-                onClick={() => console.log('mute', isMuted) || setIsMuted(!isMuted)}
-              >
-                {isMuted ? '🔇 Unmute' : '🔊 Mute'}
-              </button>
-            </span>
-          )}
-        </div>
-      }
       messageRef={messageRef}
       scrollRef={scrollRef}
       clientCanvasRef={clientCanvasRef}
@@ -375,7 +337,11 @@
       handleStop={abort}
       isVoiceConnected={isConnected}
       isMuted={isMuted}
-      onVoiceToggle={() => console.log('mute2', isMuted) || setIsMuted(!isMuted)}
+      onVoiceToggle={() => setIsMuted(!isMuted)}
+      isConnected={isConnected}
+      connectConversation={connectConversation}
+      disconnectConversation={disconnectConversation}
+      forceReply={() => client.createResponse()}
       messages={messages.map((message, i) => {
         if (message.role === 'user') {
           return message;
