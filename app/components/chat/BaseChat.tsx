--- conflicted
+++ resolved
@@ -15,11 +15,8 @@
 import Cookies from 'js-cookie';
 
 import styles from './BaseChat.module.scss';
-<<<<<<< HEAD
 import { ToolManager } from './ToolManager';
-=======
 import type { ProviderInfo } from '~/utils/types';
->>>>>>> 57c02362
 
 const EXAMPLE_PROMPTS = [
   { text: 'Build a todo app in React using Tailwind' },
@@ -119,16 +116,13 @@
     console.log(provider);
     const TEXTAREA_MAX_HEIGHT = chatStarted ? 400 : 200;
     const [apiKeys, setApiKeys] = useState<Record<string, string>>({});
-<<<<<<< HEAD
     const [toolConfig, setToolConfig] = useState<IToolsConfig>({
       enabled: false,
       config: {}
     });
-=======
+
     const [modelList, setModelList] = useState(MODEL_LIST);
 
-
->>>>>>> 57c02362
     useEffect(() => {
       // Load API keys from cookies on component mount
       try {
@@ -236,7 +230,7 @@
                   modelList={modelList}
                   provider={provider}
                   setProvider={setProvider}
-<<<<<<< HEAD
+
                   providerList={providerList}
                 />
                 <div className="flex justify-between items-center">
@@ -252,16 +246,6 @@
                     setApiKey={(key) => updateApiKey(provider, key)}
                   />
                 </div>
-=======
-                  providerList={PROVIDER_LIST}
-                />
-                {provider &&
-                  <APIKeyManager
-                    provider={provider}
-                    apiKey={apiKeys[provider.name] || ''}
-                    setApiKey={(key) => updateApiKey(provider.name, key)}
-                  />}
->>>>>>> 57c02362
                 <div
                   className={classNames(
                     'shadow-lg border border-bolt-elements-borderColor bg-bolt-elements-prompt-background backdrop-filter backdrop-blur-[8px] rounded-lg overflow-hidden transition-all',
