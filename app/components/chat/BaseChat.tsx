/*
 * @ts-nocheck
 * Preventing TS checks with files presented in the video for a better presentation.
 */
import type { JSONValue, Message } from 'ai';
import React, { type RefCallback, useEffect, useState } from 'react';
import { ClientOnly } from 'remix-utils/client-only';
import { Menu } from '~/components/sidebar/Menu.client';
import { IconButton } from '~/components/ui/IconButton';
import { Workbench } from '~/components/workbench/Workbench.client';
import { classNames } from '~/utils/classNames';
import { PROVIDER_LIST } from '~/utils/constants';
import { Messages } from './Messages.client';
import { SendButton } from './SendButton.client';
import { APIKeyManager, getApiKeysFromCookies } from './APIKeyManager';
import Cookies from 'js-cookie';
import * as Tooltip from '@radix-ui/react-tooltip';

import styles from './BaseChat.module.scss';
import { ExportChatButton } from '~/components/chat/chatExportAndImport/ExportChatButton';
import { ImportButtons } from '~/components/chat/chatExportAndImport/ImportButtons';
import { ExamplePrompts } from '~/components/chat/ExamplePrompts';
import GitCloneButton from './GitCloneButton';

import FilePreview from './FilePreview';
import { ModelSelector } from '~/components/chat/ModelSelector';
import { SpeechRecognitionButton } from '~/components/chat/SpeechRecognition';
import type { ProviderInfo } from '~/types/model';
import { ScreenshotStateManager } from './ScreenshotStateManager';
import { toast } from 'react-toastify';
import StarterTemplates from './StarterTemplates';
import type { ActionAlert } from '~/types/actions';
import ChatAlert from './ChatAlert';
import type { ModelInfo } from '~/lib/modules/llm/types';
import ProgressCompilation from './ProgressCompilation';
import type { ProgressAnnotation } from '~/types/context';
import type { ActionRunner } from '~/lib/runtime/action-runner';
import { LOCAL_PROVIDERS } from '~/lib/stores/settings';

const TEXTAREA_MIN_HEIGHT = 76;

interface BaseChatProps {
  textareaRef?: React.RefObject<HTMLTextAreaElement> | undefined;
  messageRef?: RefCallback<HTMLDivElement> | undefined;
  scrollRef?: RefCallback<HTMLDivElement> | undefined;
  showChat?: boolean;
  chatStarted?: boolean;
  isStreaming?: boolean;
  onStreamingChange?: (streaming: boolean) => void;
  messages?: Message[];
  description?: string;
  enhancingPrompt?: boolean;
  promptEnhanced?: boolean;
  input?: string;
  model?: string;
  setModel?: (model: string) => void;
  provider?: ProviderInfo;
  setProvider?: (provider: ProviderInfo) => void;
  providerList?: ProviderInfo[];
  handleStop?: () => void;
  sendMessage?: (event: React.UIEvent, messageInput?: string) => void;
  handleInputChange?: (event: React.ChangeEvent<HTMLTextAreaElement>) => void;
  enhancePrompt?: () => void;
  importChat?: (description: string, messages: Message[]) => Promise<void>;
  exportChat?: () => void;
  uploadedFiles?: File[];
  setUploadedFiles?: (files: File[]) => void;
  imageDataList?: string[];
  setImageDataList?: (dataList: string[]) => void;
  actionAlert?: ActionAlert;
  clearAlert?: () => void;
  data?: JSONValue[] | undefined;
  actionRunner?: ActionRunner;
}

export const BaseChat = React.forwardRef<HTMLDivElement, BaseChatProps>(
  (
    {
      textareaRef,
      messageRef,
      scrollRef,
      showChat = true,
      chatStarted = false,
      isStreaming = false,
      onStreamingChange,
      model,
      setModel,
      provider,
      setProvider,
      providerList,
      input = '',
      enhancingPrompt,
      handleInputChange,

      // promptEnhanced,
      enhancePrompt,
      sendMessage,
      handleStop,
      importChat,
      exportChat,
      uploadedFiles = [],
      setUploadedFiles,
      imageDataList = [],
      setImageDataList,
      messages,
      actionAlert,
      clearAlert,
      data,
      actionRunner,
    },
    ref,
  ) => {
    const TEXTAREA_MAX_HEIGHT = chatStarted ? 400 : 200;
    const [apiKeys, setApiKeys] = useState<Record<string, string>>(getApiKeysFromCookies());
    const [modelList, setModelList] = useState<ModelInfo[]>([]);
    const [isModelSettingsCollapsed, setIsModelSettingsCollapsed] = useState(false);
    const [isListening, setIsListening] = useState(false);
    const [recognition, setRecognition] = useState<SpeechRecognition | null>(null);
    const [transcript, setTranscript] = useState('');
    const [isModelLoading, setIsModelLoading] = useState<string | undefined>('all');
    const [progressAnnotations, setProgressAnnotations] = useState<ProgressAnnotation[]>([]);
    useEffect(() => {
      if (data) {
        const progressList = data.filter(
          (x) => typeof x === 'object' && (x as any).type === 'progress',
        ) as ProgressAnnotation[];
        setProgressAnnotations(progressList);
      }
    }, [data]);
    useEffect(() => {
      console.log(transcript);
    }, [transcript]);

    useEffect(() => {
      onStreamingChange?.(isStreaming);
    }, [isStreaming, onStreamingChange]);

    useEffect(() => {
      if (typeof window !== 'undefined' && ('SpeechRecognition' in window || 'webkitSpeechRecognition' in window)) {
        const SpeechRecognition = window.SpeechRecognition || window.webkitSpeechRecognition;
        const recognition = new SpeechRecognition();
        recognition.continuous = true;
        recognition.interimResults = true;

        recognition.onresult = (event) => {
          const transcript = Array.from(event.results)
            .map((result) => result[0])
            .map((result) => result.transcript)
            .join('');

          setTranscript(transcript);

          if (handleInputChange) {
            const syntheticEvent = {
              target: { value: transcript },
            } as React.ChangeEvent<HTMLTextAreaElement>;
            handleInputChange(syntheticEvent);
          }
        };

        recognition.onerror = (event) => {
          console.error('Speech recognition error:', event.error);
          setIsListening(false);
        };

        setRecognition(recognition);
      }
    }, []);

    useEffect(() => {
      if (typeof window !== 'undefined') {
        let parsedApiKeys: Record<string, string> | undefined = {};

        try {
          parsedApiKeys = getApiKeysFromCookies();
          setApiKeys(parsedApiKeys);
        } catch (error) {
          console.error('Error loading API keys from cookies:', error);
          Cookies.remove('apiKeys');
        }

        setIsModelLoading('all');
        fetch('/api/models')
          .then((response) => response.json())
          .then((data) => {
            const typedData = data as { modelList: ModelInfo[] };
            setModelList(typedData.modelList);
          })
          .catch((error) => {
            console.error('Error fetching model list:', error);
          })
          .finally(() => {
            setIsModelLoading(undefined);
          });
      }
    }, [providerList, provider]);

    const onApiKeysChange = async (providerName: string, apiKey: string) => {
      const newApiKeys = { ...apiKeys, [providerName]: apiKey };
      setApiKeys(newApiKeys);
      Cookies.set('apiKeys', JSON.stringify(newApiKeys));

      setIsModelLoading(providerName);

      let providerModels: ModelInfo[] = [];

      try {
        const response = await fetch(`/api/models/${encodeURIComponent(providerName)}`);
        const data = await response.json();
        providerModels = (data as { modelList: ModelInfo[] }).modelList;
      } catch (error) {
        console.error('Error loading dynamic models for:', providerName, error);
      }

      // Only update models for the specific provider
      setModelList((prevModels) => {
        const otherModels = prevModels.filter((model) => model.provider !== providerName);
        return [...otherModels, ...providerModels];
      });
      setIsModelLoading(undefined);
    };

    const startListening = () => {
      if (recognition) {
        recognition.start();
        setIsListening(true);
      }
    };

    const stopListening = () => {
      if (recognition) {
        recognition.stop();
        setIsListening(false);
      }
    };

    const handleSendMessage = (event: React.UIEvent, messageInput?: string) => {
      if (sendMessage) {
        sendMessage(event, messageInput);

        if (recognition) {
          recognition.abort(); // Stop current recognition
          setTranscript(''); // Clear transcript
          setIsListening(false);

          // Clear the input by triggering handleInputChange with empty value
          if (handleInputChange) {
            const syntheticEvent = {
              target: { value: '' },
            } as React.ChangeEvent<HTMLTextAreaElement>;
            handleInputChange(syntheticEvent);
          }
        }
      }
    };

    const handleFileUpload = () => {
      const input = document.createElement('input');
      input.type = 'file';
      input.accept = 'image/*';

      input.onchange = async (e) => {
        const file = (e.target as HTMLInputElement).files?.[0];

        if (file) {
          const reader = new FileReader();

          reader.onload = (e) => {
            const base64Image = e.target?.result as string;
            setUploadedFiles?.([...uploadedFiles, file]);
            setImageDataList?.([...imageDataList, base64Image]);
          };
          reader.readAsDataURL(file);
        }
      };

      input.click();
    };

    const handlePaste = async (e: React.ClipboardEvent) => {
      const items = e.clipboardData?.items;

      if (!items) {
        return;
      }

      for (const item of items) {
        if (item.type.startsWith('image/')) {
          e.preventDefault();

          const file = item.getAsFile();

          if (file) {
            const reader = new FileReader();

            reader.onload = (e) => {
              const base64Image = e.target?.result as string;
              setUploadedFiles?.([...uploadedFiles, file]);
              setImageDataList?.([...imageDataList, base64Image]);
            };
            reader.readAsDataURL(file);
          }

          break;
        }
      }
    };

    const baseChat = (
      <div
        ref={ref}
        className={classNames(styles.BaseChat, 'relative flex h-full w-full overflow-hidden')}
        data-chat-visible={showChat}
      >
        <ClientOnly>{() => <Menu />}</ClientOnly>
        <div ref={scrollRef} className="flex flex-col lg:flex-row overflow-y-auto w-full h-full">
          <div className={classNames(styles.Chat, 'flex flex-col flex-grow lg:min-w-[var(--chat-min-width)] h-full')}>
            {!chatStarted && (
              <div id="intro" className="mt-[16vh] max-w-chat mx-auto text-center px-4 lg:px-0">
                <h1 className="text-3xl lg:text-6xl font-bold text-bolt-elements-textPrimary mb-4 animate-fade-in">
                  Where ideas begin
                </h1>
                <p className="text-md lg:text-xl mb-8 text-bolt-elements-textSecondary animate-fade-in animation-delay-200">
                  Bring ideas to life in seconds or get help on existing projects.
                </p>
              </div>
            )}
            <div
              className={classNames('pt-6 px-2 sm:px-6', {
                'h-full flex flex-col': chatStarted,
              })}
              ref={scrollRef}
            >
              <ClientOnly>
                {() => {
                  return chatStarted ? (
<<<<<<< HEAD
                    <div className="flex-1 w-full max-w-chat pb-6 mx-auto z-1">
                      <Messages
                        ref={messageRef}
                        className="flex flex-col "
                        messages={messages}
                        isStreaming={isStreaming}
                        onSuggestionClick={(task) => {
                          sendMessage?.({} as any, task);
                        }}
                      />
                    </div>
=======
                    <Messages
                      ref={messageRef}
                      className="flex flex-col w-full flex-1 max-w-chat pb-6 mx-auto z-1"
                      messages={messages}
                      isStreaming={isStreaming}
                    />
>>>>>>> 55283065
                  ) : null;
                }}
              </ClientOnly>
              <div
                className={classNames('flex flex-col gap-4 w-full max-w-chat mx-auto z-prompt mb-6', {
                  'sticky bottom-2': chatStarted,
                })}
              >
                <div className="bg-bolt-elements-background-depth-2">
                  {actionAlert && (
                    <ChatAlert
                      alert={actionAlert}
                      clearAlert={() => clearAlert?.()}
                      postMessage={(message) => {
                        sendMessage?.({} as any, message);
                        clearAlert?.();
                      }}
                    />
                  )}
                </div>
                {progressAnnotations && <ProgressCompilation data={progressAnnotations} />}
                <div
                  className={classNames(
                    'bg-bolt-elements-background-depth-2 p-3 rounded-lg border border-bolt-elements-borderColor relative w-full max-w-chat mx-auto z-prompt',

                    /*
                     * {
                     *   'sticky bottom-2': chatStarted,
                     * },
                     */
                  )}
                >
                  <svg className={classNames(styles.PromptEffectContainer)}>
                    <defs>
                      <linearGradient
                        id="line-gradient"
                        x1="20%"
                        y1="0%"
                        x2="-14%"
                        y2="10%"
                        gradientUnits="userSpaceOnUse"
                        gradientTransform="rotate(-45)"
                      >
                        <stop offset="0%" stopColor="#b44aff" stopOpacity="0%"></stop>
                        <stop offset="40%" stopColor="#b44aff" stopOpacity="80%"></stop>
                        <stop offset="50%" stopColor="#b44aff" stopOpacity="80%"></stop>
                        <stop offset="100%" stopColor="#b44aff" stopOpacity="0%"></stop>
                      </linearGradient>
                      <linearGradient id="shine-gradient">
                        <stop offset="0%" stopColor="white" stopOpacity="0%"></stop>
                        <stop offset="40%" stopColor="#ffffff" stopOpacity="80%"></stop>
                        <stop offset="50%" stopColor="#ffffff" stopOpacity="80%"></stop>
                        <stop offset="100%" stopColor="white" stopOpacity="0%"></stop>
                      </linearGradient>
                    </defs>
                    <rect className={classNames(styles.PromptEffectLine)} pathLength="100" strokeLinecap="round"></rect>
                    <rect className={classNames(styles.PromptShine)} x="48" y="24" width="70" height="1"></rect>
                  </svg>
                  <div>
                    <ClientOnly>
                      {() => (
                        <div className={isModelSettingsCollapsed ? 'hidden' : ''}>
                          <ModelSelector
                            key={provider?.name + ':' + modelList.length}
                            model={model}
                            setModel={setModel}
                            modelList={modelList}
                            provider={provider}
                            setProvider={setProvider}
                            providerList={providerList || (PROVIDER_LIST as ProviderInfo[])}
                            apiKeys={apiKeys}
                            modelLoading={isModelLoading}
                          />
                          {(providerList || []).length > 0 &&
                            provider &&
                            (!LOCAL_PROVIDERS.includes(provider.name) || 'OpenAILike') && (
                              <APIKeyManager
                                provider={provider}
                                apiKey={apiKeys[provider.name] || ''}
                                setApiKey={(key) => {
                                  onApiKeysChange(provider.name, key);
                                }}
                              />
                            )}
                        </div>
                      )}
                    </ClientOnly>
                  </div>
                  <FilePreview
                    files={uploadedFiles}
                    imageDataList={imageDataList}
                    onRemove={(index) => {
                      setUploadedFiles?.(uploadedFiles.filter((_, i) => i !== index));
                      setImageDataList?.(imageDataList.filter((_, i) => i !== index));
                    }}
                  />
                  <ClientOnly>
                    {() => (
                      <ScreenshotStateManager
                        setUploadedFiles={setUploadedFiles}
                        setImageDataList={setImageDataList}
                        uploadedFiles={uploadedFiles}
                        imageDataList={imageDataList}
                      />
                    )}
                  </ClientOnly>
                  <div
                    className={classNames(
                      'relative shadow-xs border border-bolt-elements-borderColor backdrop-blur rounded-lg',
                    )}
                  >
                    <textarea
                      ref={textareaRef}
                      className={classNames(
                        'w-full pl-4 pt-4 pr-16 outline-none resize-none text-bolt-elements-textPrimary placeholder-bolt-elements-textTertiary bg-transparent text-sm',
                        'transition-all duration-200',
                        'hover:border-bolt-elements-focus',
                      )}
                      onDragEnter={(e) => {
                        e.preventDefault();
                        e.currentTarget.style.border = '2px solid #1488fc';
                      }}
                      onDragOver={(e) => {
                        e.preventDefault();
                        e.currentTarget.style.border = '2px solid #1488fc';
                      }}
                      onDragLeave={(e) => {
                        e.preventDefault();
                        e.currentTarget.style.border = '1px solid var(--bolt-elements-borderColor)';
                      }}
                      onDrop={(e) => {
                        e.preventDefault();
                        e.currentTarget.style.border = '1px solid var(--bolt-elements-borderColor)';

                        const files = Array.from(e.dataTransfer.files);
                        files.forEach((file) => {
                          if (file.type.startsWith('image/')) {
                            const reader = new FileReader();

                            reader.onload = (e) => {
                              const base64Image = e.target?.result as string;
                              setUploadedFiles?.([...uploadedFiles, file]);
                              setImageDataList?.([...imageDataList, base64Image]);
                            };
                            reader.readAsDataURL(file);
                          }
                        });
                      }}
                      onKeyDown={(event) => {
                        if (event.key === 'Enter') {
                          if (event.shiftKey) {
                            return;
                          }

                          event.preventDefault();

                          if (isStreaming) {
                            handleStop?.();
                            return;
                          }

                          // ignore if using input method engine
                          if (event.nativeEvent.isComposing) {
                            return;
                          }

                          handleSendMessage?.(event);
                        }
                      }}
                      value={input}
                      onChange={(event) => {
                        handleInputChange?.(event);
                      }}
                      onPaste={handlePaste}
                      style={{
                        minHeight: TEXTAREA_MIN_HEIGHT,
                        maxHeight: TEXTAREA_MAX_HEIGHT,
                      }}
                      placeholder="How can Bolt help you today?"
                      translate="no"
                    />
                    <ClientOnly>
                      {() => (
                        <SendButton
                          show={input.length > 0 || isStreaming || uploadedFiles.length > 0}
                          isStreaming={isStreaming}
                          disabled={!providerList || providerList.length === 0}
                          onClick={(event) => {
                            if (isStreaming) {
                              handleStop?.();
                              return;
                            }

                            if (input.length > 0 || uploadedFiles.length > 0) {
                              handleSendMessage?.(event);
                            }
                          }}
                        />
                      )}
                    </ClientOnly>
                    <div className="flex justify-between items-center text-sm p-4 pt-2">
                      <div className="flex gap-1 items-center">
                        <IconButton title="Upload file" className="transition-all" onClick={() => handleFileUpload()}>
                          <div className="i-ph:paperclip text-xl"></div>
                        </IconButton>
                        <IconButton
                          title="Enhance prompt"
                          disabled={input.length === 0 || enhancingPrompt}
                          className={classNames('transition-all', enhancingPrompt ? 'opacity-100' : '')}
                          onClick={() => {
                            enhancePrompt?.();
                            toast.success('Prompt enhanced!');
                          }}
                        >
                          {enhancingPrompt ? (
                            <div className="i-svg-spinners:90-ring-with-bg text-bolt-elements-loader-progress text-xl animate-spin"></div>
                          ) : (
                            <div className="i-bolt:stars text-xl"></div>
                          )}
                        </IconButton>

                        <SpeechRecognitionButton
                          isListening={isListening}
                          onStart={startListening}
                          onStop={stopListening}
                          disabled={isStreaming}
                        />
                        {chatStarted && <ClientOnly>{() => <ExportChatButton exportChat={exportChat} />}</ClientOnly>}
                        <IconButton
                          title="Model Settings"
                          className={classNames('transition-all flex items-center gap-1', {
                            'bg-bolt-elements-item-backgroundAccent text-bolt-elements-item-contentAccent':
                              isModelSettingsCollapsed,
                            'bg-bolt-elements-item-backgroundDefault text-bolt-elements-item-contentDefault':
                              !isModelSettingsCollapsed,
                          })}
                          onClick={() => setIsModelSettingsCollapsed(!isModelSettingsCollapsed)}
                          disabled={!providerList || providerList.length === 0}
                        >
                          <div className={`i-ph:caret-${isModelSettingsCollapsed ? 'right' : 'down'} text-lg`} />
                          {isModelSettingsCollapsed ? <span className="text-xs">{model}</span> : <span />}
                        </IconButton>
                      </div>
                      {input.length > 3 ? (
                        <div className="text-xs text-bolt-elements-textTertiary">
                          Use <kbd className="kdb px-1.5 py-0.5 rounded bg-bolt-elements-background-depth-2">Shift</kbd>{' '}
                          + <kbd className="kdb px-1.5 py-0.5 rounded bg-bolt-elements-background-depth-2">Return</kbd>{' '}
                          a new line
                        </div>
                      ) : null}
                    </div>
                  </div>
                </div>
              </div>
            </div>
            <div className="flex flex-col justify-center gap-5">
              {!chatStarted && (
                <div className="flex justify-center gap-2">
                  {ImportButtons(importChat)}
                  <GitCloneButton importChat={importChat} />
                </div>
              )}
              {!chatStarted &&
                ExamplePrompts((event, messageInput) => {
                  if (isStreaming) {
                    handleStop?.();
                    return;
                  }

                  handleSendMessage?.(event, messageInput);
                })}
              {!chatStarted && <StarterTemplates />}
            </div>
          </div>
          <ClientOnly>
            {() => (
              <Workbench
                actionRunner={actionRunner ?? ({} as ActionRunner)}
                chatStarted={chatStarted}
                isStreaming={isStreaming}
              />
            )}
          </ClientOnly>
        </div>
      </div>
    );

    return <Tooltip.Provider delayDuration={200}>{baseChat}</Tooltip.Provider>;
  },
);<|MERGE_RESOLUTION|>--- conflicted
+++ resolved
@@ -334,7 +334,6 @@
               <ClientOnly>
                 {() => {
                   return chatStarted ? (
-<<<<<<< HEAD
                     <div className="flex-1 w-full max-w-chat pb-6 mx-auto z-1">
                       <Messages
                         ref={messageRef}
@@ -346,14 +345,6 @@
                         }}
                       />
                     </div>
-=======
-                    <Messages
-                      ref={messageRef}
-                      className="flex flex-col w-full flex-1 max-w-chat pb-6 mx-auto z-1"
-                      messages={messages}
-                      isStreaming={isStreaming}
-                    />
->>>>>>> 55283065
                   ) : null;
                 }}
               </ClientOnly>
