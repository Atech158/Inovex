import { useStore } from '@nanostores/react';
import { workbenchStore } from '~/lib/stores/workbench';
import { useState } from 'react';
import { streamingState } from '~/lib/stores/streaming';
import { ExportChatButton } from '~/components/chat/chatExportAndImport/ExportChatButton';
import { useChatHistory } from '~/lib/persistence';
import { DeployButton } from '~/components/deploy/DeployButton';
import { ImportProjectButton } from '~/components/import-project/ImportProjectButton';
<<<<<<< HEAD
=======
import { authStore } from '~/lib/stores/auth';
import { useNavigate } from '@remix-run/react';
import { motion } from 'framer-motion';
>>>>>>> 5ba6c24f

interface HeaderActionButtonsProps {
  chatStarted: boolean;
}

export function HeaderActionButtons({ chatStarted }: HeaderActionButtonsProps) {
  const [activePreviewIndex] = useState(0);
  const previews = useStore(workbenchStore.previews);
  const activePreview = previews[activePreviewIndex];
  const isStreaming = useStore(streamingState);
  const authState = useStore(authStore);
  const navigate = useNavigate();
  const { exportChat } = useChatHistory();

  const shouldShowButtons = !isStreaming && activePreview;

  return (
    <div className="flex items-center gap-2">
<<<<<<< HEAD
=======
      {/* Multi-User Button - Only show if not authenticated */}
      {!authState.isAuthenticated && (
        <motion.button
          whileHover={{ scale: 1.05 }}
          whileTap={{ scale: 0.95 }}
          onClick={() => navigate('/auth')}
          className="relative group px-3 py-1.5 rounded-lg bg-bolt-elements-button-secondary-background hover:bg-bolt-elements-button-secondary-backgroundHover border border-bolt-elements-borderColor transition-all"
          title="Activate Multi-User Features"
        >
          <div className="flex items-center gap-2">
            <svg
              className="w-4 h-4 text-blue-400 group-hover:text-blue-300"
              fill="none"
              stroke="currentColor"
              viewBox="0 0 24 24"
            >
              <path
                strokeLinecap="round"
                strokeLinejoin="round"
                strokeWidth={2}
                d="M12 4.354a4 4 0 110 5.292M15 21H3v-1a6 6 0 0112 0v1zm0 0h6v-1a6 6 0 00-9-5.197M13 7a4 4 0 11-8 0 4 4 0 018 0z"
              />
            </svg>
            <span className="text-xs font-medium text-bolt-elements-textSecondary group-hover:text-bolt-elements-textPrimary hidden sm:inline">
              Multi-User
            </span>
            <div className="absolute -top-1 -right-1">
              <span className="flex h-2 w-2">
                <span className="animate-ping absolute inline-flex h-full w-full rounded-full bg-purple-400 opacity-75"></span>
                <span className="relative inline-flex rounded-full h-2 w-2 bg-purple-500"></span>
              </span>
            </div>
          </div>
        </motion.button>
      )}
>>>>>>> 5ba6c24f
      <ImportProjectButton />
      {chatStarted && shouldShowButtons && <ExportChatButton exportChat={exportChat} />}
      {shouldShowButtons && <DeployButton />}
    </div>
  );
}<|MERGE_RESOLUTION|>--- conflicted
+++ resolved
@@ -6,12 +6,9 @@
 import { useChatHistory } from '~/lib/persistence';
 import { DeployButton } from '~/components/deploy/DeployButton';
 import { ImportProjectButton } from '~/components/import-project/ImportProjectButton';
-<<<<<<< HEAD
-=======
 import { authStore } from '~/lib/stores/auth';
 import { useNavigate } from '@remix-run/react';
 import { motion } from 'framer-motion';
->>>>>>> 5ba6c24f
 
 interface HeaderActionButtonsProps {
   chatStarted: boolean;
@@ -30,8 +27,6 @@
 
   return (
     <div className="flex items-center gap-2">
-<<<<<<< HEAD
-=======
       {/* Multi-User Button - Only show if not authenticated */}
       {!authState.isAuthenticated && (
         <motion.button
@@ -67,7 +62,6 @@
           </div>
         </motion.button>
       )}
->>>>>>> 5ba6c24f
       <ImportProjectButton />
       {chatStarted && shouldShowButtons && <ExportChatButton exportChat={exportChat} />}
       {shouldShowButtons && <DeployButton />}
