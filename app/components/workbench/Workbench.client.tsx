--- conflicted
+++ resolved
@@ -47,6 +47,7 @@
 import { useChatHistory } from '~/lib/persistence';
 import { streamingState } from '~/lib/stores/streaming';
 import * as DropdownMenu from '@radix-ui/react-dropdown-menu';
+import { useGit } from '~/lib/hooks/useGit';
 
 interface WorkspaceProps {
   chatStarted?: boolean;
@@ -323,7 +324,7 @@
     const isSmallViewport = useViewport(1024);
     const streaming = useStore(streamingState);
     const { exportChat } = useChatHistory();
-    const [isSyncing, setIsSyncing] = useState(false);
+    const { handleSyncFiles, isSyncing } = useGit();
 
     const setSelectedView = (view: WorkbenchViewType) => {
       workbenchStore.currentView.set(view);
@@ -425,17 +426,6 @@
                   <div className="ml-auto" />
                   {selectedView === 'code' && (
                     <div className="flex overflow-y-auto">
-<<<<<<< HEAD
-                      <PanelHeaderButton
-                        className="mr-1 text-sm"
-                        onClick={() => {
-                          workbenchStore.toggleTerminal(!workbenchStore.showTerminal.get());
-                        }}
-                      >
-                        <Terminal />
-                        Toggle Terminal
-                      </PanelHeaderButton>
-=======
                       {/* Export Chat Button */}
                       <ExportChatButton exportChat={exportChat} />
 
@@ -493,7 +483,6 @@
                           Toggle Terminal
                         </button>
                       </div>
->>>>>>> 8a685603
                     </div>
                   )}
 
