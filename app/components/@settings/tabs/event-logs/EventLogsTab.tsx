--- conflicted
+++ resolved
@@ -1,7 +1,6 @@
 import React, { useCallback, useEffect, useMemo, useRef, useState } from 'react';
 import { motion } from 'framer-motion';
 import { Switch } from '~/components/ui/Switch';
-import { Input } from '~/components/ui/Input';
 import { logStore, type LogEntry } from '~/lib/stores/logs';
 import { useStore } from '@nanostores/react';
 import { classNames } from '~/utils/classNames';
@@ -163,11 +162,7 @@
           {details.prompt && (
             <div className="flex flex-col gap-1">
               <div className="text-xs font-medium text-bolt-elements-textPrimary">Prompt:</div>
-<<<<<<< HEAD
-              <pre className="text-xs text-bolt-elements-textSecondary bg-bolt-elements-background-depth-2 rounded p-2 whitespace-pre-wrap">
-=======
               <pre className="text-xs text-bolt-elements-textSecondary bg-bolt-elements-bg-depth-2 rounded p-2 whitespace-pre-wrap">
->>>>>>> 9c0d1995
                 {details.prompt}
               </pre>
             </div>
@@ -175,11 +170,7 @@
           {details.response && (
             <div className="flex flex-col gap-1">
               <div className="text-xs font-medium text-bolt-elements-textPrimary">Response:</div>
-<<<<<<< HEAD
-              <pre className="text-xs text-bolt-elements-textSecondary bg-bolt-elements-background-depth-2 rounded p-2 whitespace-pre-wrap">
-=======
               <pre className="text-xs text-bolt-elements-textSecondary bg-bolt-elements-bg-depth-2 rounded p-2 whitespace-pre-wrap">
->>>>>>> 9c0d1995
                 {details.response}
               </pre>
             </div>
@@ -202,11 +193,7 @@
           {details.request && (
             <div className="flex flex-col gap-1">
               <div className="text-xs font-medium text-bolt-elements-textPrimary">Request:</div>
-<<<<<<< HEAD
-              <pre className="text-xs text-bolt-elements-textSecondary bg-bolt-elements-background-depth-2 rounded p-2 whitespace-pre-wrap">
-=======
               <pre className="text-xs text-bolt-elements-textSecondary bg-bolt-elements-bg-depth-2 rounded p-2 whitespace-pre-wrap">
->>>>>>> 9c0d1995
                 {JSON.stringify(details.request, null, 2)}
               </pre>
             </div>
@@ -214,11 +201,7 @@
           {details.response && (
             <div className="flex flex-col gap-1">
               <div className="text-xs font-medium text-bolt-elements-textPrimary">Response:</div>
-<<<<<<< HEAD
-              <pre className="text-xs text-bolt-elements-textSecondary bg-bolt-elements-background-depth-2 rounded p-2 whitespace-pre-wrap">
-=======
               <pre className="text-xs text-bolt-elements-textSecondary bg-bolt-elements-bg-depth-2 rounded p-2 whitespace-pre-wrap">
->>>>>>> 9c0d1995
                 {JSON.stringify(details.response, null, 2)}
               </pre>
             </div>
@@ -236,11 +219,7 @@
     }
 
     return (
-<<<<<<< HEAD
-      <pre className="text-xs text-bolt-elements-textSecondary bg-bolt-elements-background-depth-2 rounded whitespace-pre-wrap">
-=======
       <pre className="text-xs text-bolt-elements-textSecondary bg-bolt-elements-bg-depth-2 rounded whitespace-pre-wrap">
->>>>>>> 9c0d1995
         {JSON.stringify(details, null, 2)}
       </pre>
     );
@@ -280,11 +259,7 @@
                 {log.level}
               </div>
               {log.category && (
-<<<<<<< HEAD
-                <div className="px-2 py-0.5 rounded-full text-xs bg-bolt-elements-background-depth-2 text-bolt-elements-textSecondary">
-=======
                 <div className="px-2 py-0.5 rounded-full text-xs bg-bolt-elements-bg-depth-2 text-bolt-elements-textSecondary">
->>>>>>> 9c0d1995
                   {log.category}
                 </div>
               )}
@@ -1024,7 +999,7 @@
 
       <div className="flex flex-col gap-4">
         <div className="relative">
-          <Input
+          <input
             type="text"
             placeholder="Search logs..."
             value={searchQuery}
@@ -1033,11 +1008,7 @@
               'w-full px-4 py-2 pl-10 rounded-lg',
               'bg-bolt-elements-background-depth-2',
               'border border-bolt-elements-borderColor',
-<<<<<<< HEAD
-              'text-bolt-elements-textPrimary placeholder-bolt-elements-textTertiary',
-=======
               'text-bolt-elements-textPrimary placeholder-bolt-elements-textSecondary',
->>>>>>> 9c0d1995
               'focus:outline-none focus:ring-2 focus:ring-bolt-elements-item-contentAccent/20 focus:border-bolt-elements-item-contentAccent',
               'transition-all duration-200',
             )}
