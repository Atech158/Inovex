--- conflicted
+++ resolved
@@ -5,10 +5,7 @@
 import { profileStore } from '~/lib/stores/profile';
 import { useNotifications } from '~/lib/hooks/useNotifications';
 import type { TabType, Profile } from './types';
-<<<<<<< HEAD
 import { User, Settings, Bug, Bell } from 'lucide-react';
-=======
->>>>>>> 8a685603
 
 interface AvatarDropdownProps {
   onSelectTab: (tab: TabType) => void;
@@ -125,11 +122,6 @@
             Settings
           </DropdownMenu.Item>
 
-<<<<<<< HEAD
-=======
-          <div className="my-1 border-t border-gray-200/50 dark:border-gray-800/50" />
-
->>>>>>> 8a685603
           <DropdownMenu.Item
             className={classNames(
               'flex items-center gap-2 px-4 py-2.5',
@@ -140,7 +132,6 @@
               'outline-none',
               'group',
             )}
-<<<<<<< HEAD
             onClick={() => onSelectTab('notifications')}
           >
             <div className="flex items-center gap-2 flex-1">
@@ -153,14 +144,6 @@
                 </div>
               )}
             </div>
-=======
-            onClick={() =>
-              window.open('https://github.com/stackblitz-labs/bolt.diy/issues/new?template=bug_report.yml', '_blank')
-            }
-          >
-            <div className="i-ph:bug w-4 h-4 text-gray-400 group-hover:text-purple-500 dark:group-hover:text-purple-400 transition-colors" />
-            Report Bug
->>>>>>> 8a685603
           </DropdownMenu.Item>
 
           <div className="my-1 border-t border-gray-200/50 dark:border-gray-800/50" />
@@ -175,15 +158,28 @@
               'outline-none',
               'group',
             )}
+            onClick={() =>
+              window.open('https://github.com/stackblitz-labs/bolt.diy/issues/new?template=bug_report.yml', '_blank')
+            }
+          >
+            <Bug className="w-4 h-4 text-gray-400 group-hover:text-purple-500 dark:group-hover:text-purple-400 transition-colors" />
+            Report Bug
+          </DropdownMenu.Item>
+
+          <DropdownMenu.Item
+            className={classNames(
+              'flex items-center gap-2 px-4 py-2.5',
+              'text-sm text-gray-700 dark:text-gray-200',
+              'hover:bg-purple-50 dark:hover:bg-purple-500/10',
+              'hover:text-purple-500 dark:hover:text-purple-400',
+              'cursor-pointer transition-all duration-200',
+              'outline-none',
+              'group',
+            )}
             onClick={() => window.open('https://stackblitz-labs.github.io/bolt.diy/', '_blank')}
           >
-<<<<<<< HEAD
-            <Bug className="w-4 h-4 text-gray-400 group-hover:text-purple-500 dark:group-hover:text-purple-400 transition-colors" />
-            Report Bug
-=======
             <div className="i-ph:question w-4 h-4 text-gray-400 group-hover:text-purple-500 dark:group-hover:text-purple-400 transition-colors" />
             Help & Documentation
->>>>>>> 8a685603
           </DropdownMenu.Item>
         </DropdownMenu.Content>
       </DropdownMenu.Portal>
