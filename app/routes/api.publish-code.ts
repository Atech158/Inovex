--- conflicted
+++ resolved
@@ -4,11 +4,6 @@
 import { deleteDataFile, saveFileArtifacts } from '~/utils/fileOperations';
 import type { FileContent } from '~/utils/projectCommands';
 
-<<<<<<< HEAD
-const BASE_URL = process.env.RC_BASE_URL || 'https://staging.dev.rapidcanvas.net/';
-
-=======
->>>>>>> a7306763
 interface DataAppStatus {
   launchStatus: string;
 }
