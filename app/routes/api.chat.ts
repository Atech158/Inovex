--- conflicted
+++ resolved
@@ -30,14 +30,9 @@
 }
 
 async function chatAction({ context, request }: ActionFunctionArgs) {
-<<<<<<< HEAD
-  const { messages, apiKeys, toolConfig } = await request.json<{
+  const { messages,toolConfig } = await request.json<{
     messages: Messages,
-    apiKeys: Record<string, string>
-=======
-  const { messages } = await request.json<{
-    messages: Messages
->>>>>>> 57c02362
+    toolConfig:any
   }>();
 
   const cookieHeader = request.headers.get("Cookie");
