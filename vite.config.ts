import { cloudflareDevProxyVitePlugin as remixCloudflareDevProxy, vitePlugin as remixVitePlugin } from '@remix-run/dev';
import UnoCSS from 'unocss/vite';
import { defineConfig, type ViteDevServer } from 'vite';
import { nodePolyfills } from 'vite-plugin-node-polyfills';
import { optimizeCssModules } from 'vite-plugin-optimize-css-modules';
import tsconfigPaths from 'vite-tsconfig-paths';
<<<<<<< HEAD
import fs from 'fs';

=======
import * as dotenv from 'dotenv';
>>>>>>> 6f524fdf
import { execSync } from 'child_process';

dotenv.config();

// Get git hash with fallback
const getGitHash = () => {
  try {
    return execSync('git rev-parse --short HEAD').toString().trim();
  } catch {
    return 'no-git-info';
  }
};




export default defineConfig((config) => {
  const isServer = process.env.NODE_ENV === 'production'&& process.env.BUILDING_SERVER === 'true';
  
  return {
    define: {
      __COMMIT_HASH: JSON.stringify(getGitHash()),
      __APP_VERSION: JSON.stringify(process.env.npm_package_version),
      // 'process.env': JSON.stringify(process.env)
    },
    build: {
      target: 'esnext',
      rollupOptions: {
        // Mark problematic modules as external for server build
        external: isServer ? ['buffer', 'path'] : [],
        output: {
          // Ensure correct format for server build
          format: 'esm',
        },
      },
    },
    plugins: [
      nodePolyfills({
<<<<<<< HEAD
        include: ['path', 'buffer'],
        globals: {
          Buffer: true,
          global: true,
          process: true,
        },
        // Ensure polyfills are inlined during build
        protocolImports: true,
=======
        include: ['path', 'buffer', 'process'],
>>>>>>> 6f524fdf
      }),
      // {
      //   name: 'inject-process-shim',
      //   transform(code, id) {
      //     // Inject process shim only for server build entry point
      //     if (isServer && id.includes('entry.server')) {
      //       return {
      //         code: processShim + '\n' + code,
      //         map: null
      //       };
      //     }
      //   },
      // },
      config.mode !== 'test' && remixCloudflareDevProxy(),
      remixVitePlugin({
        future: {
          v3_fetcherPersist: true,
          v3_relativeSplatPath: true,
          v3_throwAbortReason: true,
          v3_lazyRouteDiscovery: true
        },
      }),
      UnoCSS(),
      tsconfigPaths(),
      chrome129IssuePlugin(),
      
      config.mode === 'production' && optimizeCssModules({ apply: 'build' }),
    ],
    
    envPrefix: ["VITE_","OPENAI_LIKE_API_BASE_URL", "OLLAMA_API_BASE_URL", "LMSTUDIO_API_BASE_URL","TOGETHER_API_BASE_URL"],
    css: {
      preprocessorOptions: {
        scss: {
          api: 'modern-compiler',
        },
      },
    },
    optimizeDeps: {
      // Include polyfills in the optimization
      include: ['buffer', 'process'],
      needsInterop: ['buffer']
    },
  };
});

function chrome129IssuePlugin() {
  return {
    name: 'chrome129IssuePlugin',
    configureServer(server: ViteDevServer) {
      server.middlewares.use((req, res, next) => {
        const raw = req.headers['user-agent']?.match(/Chrom(e|ium)\/([0-9]+)\./);

        if (raw) {
          const version = parseInt(raw[2], 10);

          if (version === 129) {
            res.setHeader('content-type', 'text/html');
            res.end(
              '<body><h1>Please use Chrome Canary for testing.</h1><p>Chrome 129 has an issue with JavaScript modules & Vite local development, see <a href="https://github.com/stackblitz/bolt.new/issues/86#issuecomment-2395519258">for more information.</a></p><p><b>Note:</b> This only impacts <u>local development</u>. `pnpm run build` and `pnpm run start` will work fine in this browser.</p></body>',
            );

            return;
          }
        }

        next();
      });
    },
  };
}<|MERGE_RESOLUTION|>--- conflicted
+++ resolved
@@ -4,12 +4,8 @@
 import { nodePolyfills } from 'vite-plugin-node-polyfills';
 import { optimizeCssModules } from 'vite-plugin-optimize-css-modules';
 import tsconfigPaths from 'vite-tsconfig-paths';
-<<<<<<< HEAD
-import fs from 'fs';
 
-=======
 import * as dotenv from 'dotenv';
->>>>>>> 6f524fdf
 import { execSync } from 'child_process';
 
 dotenv.config();
@@ -48,8 +44,7 @@
     },
     plugins: [
       nodePolyfills({
-<<<<<<< HEAD
-        include: ['path', 'buffer'],
+        include: ['path', 'buffer','process'],
         globals: {
           Buffer: true,
           global: true,
@@ -57,9 +52,6 @@
         },
         // Ensure polyfills are inlined during build
         protocolImports: true,
-=======
-        include: ['path', 'buffer', 'process'],
->>>>>>> 6f524fdf
       }),
       // {
       //   name: 'inject-process-shim',
