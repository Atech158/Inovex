--- conflicted
+++ resolved
@@ -73,19 +73,7 @@
 
 export default defineConfig((config) => {
   return {
-<<<<<<< HEAD
     base: '/code-editor/',
-    server: {
-      host: '0.0.0.0',
-      allowedHosts: [
-        'localhost',
-        'rapidcanvas.net',
-        'dev.rapidcanvas.net',
-        'test.dev.rapidcanvas.net',
-        'qa.dev.rapidcanvas.net',
-=======
-    cacheDir: '/tmp/vite-cache',
-    base: '/code-editor',
     server: {
       host: '0.0.0.0', 
       allowedHosts: [
@@ -93,8 +81,7 @@
         'rapidcanvas.net',     
         'dev.rapidcanvas.net',   
         'test.dev.rapidcanvas.net',
-        'qa.dev.rapidcanvas.net', 
->>>>>>> ca3d585b
+        'qa.dev.rapidcanvas.net',
       ],
     },
     define: {
